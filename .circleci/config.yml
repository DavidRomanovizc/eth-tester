version: 2.1

# heavily inspired by https://raw.githubusercontent.com/pinax/pinax-wiki/6bd2a99ab6f702e300d708532a6d1d9aa638b9f8/.circleci/config.yml

common: &common
  working_directory: ~/repo
  steps:
    - checkout
    - run:
        name: merge pull request base
        command: ./.circleci/merge_pr.sh
    - run:
        name: merge pull request base (2nd try)
        command: ./.circleci/merge_pr.sh
        when: on_fail
    - run:
        name: merge pull request base (3rd try)
        command: ./.circleci/merge_pr.sh
        when: on_fail
    - restore_cache:
        keys:
          - cache-v1-{{ arch }}-{{ .Environment.CIRCLE_JOB }}-{{ checksum "setup.py" }}-{{ checksum "tox.ini" }}
    - run:
        name: install dependencies
        command: |
          python -m pip install --upgrade pip
          python -m pip install tox
    - run:
        name: run tox
        command: python -m tox run -r
    - save_cache:
        paths:
          - .hypothesis
          - .tox
          - ~/.cache/pip
          - ~/.local
        key: cache-v1-{{ arch }}-{{ .Environment.CIRCLE_JOB }}-{{ checksum "setup.py" }}-{{ checksum "tox.ini" }}

orbs:
  win: circleci/windows@5.0.0

<<<<<<< HEAD
windows_steps: &windows_steps
  executor:
    name: win/default
    shell: bash.exe
  working_directory: C:\Users\circleci\project\eth-tester
=======
windows-wheel-steps:
  windows-wheel-setup: &windows-wheel-setup
    executor:
      name: win/default
      shell: bash.exe
    working_directory: C:\Users\circleci\project\<REPO_NAME>
    environment:
      TOXENV: windows-wheel
  restore-cache-step: &restore-cache-step
    restore_cache:
      keys:
        - cache-v1-{{ arch }}-{{ .Environment.CIRCLE_JOB }}-{{ checksum "setup.py" }}-{{ checksum "tox.ini" }}
  install-pyenv-step: &install-pyenv-step
    run:
      name: install pyenv
      command: |
        pip install pyenv-win --target $HOME/.pyenv
        echo 'export PYENV="$HOME/.pyenv/pyenv-win/"' >> $BASH_ENV
        echo 'export PYENV_ROOT="$HOME/.pyenv/pyenv-win/"' >> $BASH_ENV
        echo 'export PYENV_USERPROFILE="$HOME/.pyenv/pyenv-win/"' >> $BASH_ENV
        echo 'export PATH="$PATH:$HOME/.pyenv/pyenv-win/bin"' >> $BASH_ENV
        echo 'export PATH="$PATH:$HOME/.pyenv/pyenv-win/shims"' >> $BASH_ENV
        source $BASH_ENV
        pyenv update
  install-latest-python-step: &install-latest-python-step
    run:
      name: install latest python version and tox
      command: |
        LATEST_VERSION=$(pyenv install --list | grep -E "${MINOR_VERSION}\.[0-9]+$" | tail -1)
        echo "installing python version $LATEST_VERSION"
        pyenv install $LATEST_VERSION
        pyenv global $LATEST_VERSION
        python3 -m pip install --upgrade pip
        python3 -m pip install tox
  run-tox-step: &run-tox-step
    run:
      name: run tox
      command: |
        echo 'running tox with' $(python3 --version)
        python3 -m tox run -r
  save-cache-step: &save-cache-step
    save_cache:
      paths:
        - .tox
      key: cache-v1-{{ arch }}-{{ .Environment.CIRCLE_JOB }}-{{ checksum "setup.py" }}-{{ checksum "tox.ini" }}

docs: &docs
  docker:
    - image: common
>>>>>>> b87ee6a4
  steps:
    - run:
        name: install latexpdf dependencies
        command: |
          sudo apt-get update
          sudo apt-get install latexmk tex-gyre texlive-fonts-extra

jobs:
  docs:
    <<: *docs
    docker:
      - image: cimg/python:3.9
        environment:
          TOXENV: docs

  py38-core:
    <<: *common
    docker:
      - image: cimg/python:3.8
        environment:
          TOXENV: py38-core
  py39-core:
    <<: *common
    docker:
      - image: cimg/python:3.9
        environment:
          TOXENV: py39-core
  py310-core:
    <<: *common
    docker:
      - image: cimg/python:3.10
        environment:
          TOXENV: py310-core
  py311-core:
    <<: *common
    docker:
      - image: cimg/python:3.11
        environment:
          TOXENV: py311-core
  py312-core:
    <<: *common
    docker:
      - image: cimg/python:3.12
        environment:
          TOXENV: py312-core

  py38-lint:
    <<: *common
    docker:
      - image: cimg/python:3.8
        environment:
          TOXENV: py38-lint
  py39-lint:
    <<: *common
    docker:
      - image: cimg/python:3.9
        environment:
          TOXENV: py39-lint
  py310-lint:
    <<: *common
    docker:
      - image: cimg/python:3.10
        environment:
          TOXENV: py310-lint
  py311-lint:
    <<: *common
    docker:
      - image: cimg/python:3.11
        environment:
          TOXENV: py311-lint
  py312-lint:
    <<: *common
    docker:
      - image: cimg/python:3.12
        environment:
          TOXENV: py312-lint

  py38-wheel:
    <<: *common
    docker:
      - image: cimg/python:3.8
        environment:
          TOXENV: py38-wheel
  py39-wheel:
    <<: *common
    docker:
      - image: cimg/python:3.9
        environment:
          TOXENV: py39-wheel
  py310-wheel:
    <<: *common
    docker:
      - image: cimg/python:3.10
        environment:
          TOXENV: py310-wheel
  py311-wheel:
    <<: *common
    docker:
      - image: cimg/python:3.11
        environment:
          TOXENV: py311-wheel
  py312-wheel:
    <<: *common
    docker:
      - image: cimg/python:3.12
        environment:
          TOXENV: py312-wheel

  py311-windows-wheel:
    <<: *windows-wheel-setup
    steps:
      - checkout
      - <<: *restore-cache-step
      - <<: *install-pyenv-step
      - run:
          name: set minor version
          command: echo "export MINOR_VERSION='3.11'" >> $BASH_ENV
      - <<: *install-latest-python-step
      - <<: *run-tox-step
      - <<: *save-cache-step

  py312-windows-wheel:
    <<: *windows-wheel-setup
    steps:
      - checkout
      - <<: *restore-cache-step
      - <<: *install-pyenv-step
      - run:
          name: set minor version
          command: echo "export MINOR_VERSION='3.12'" >> $BASH_ENV
      - <<: *install-latest-python-step
      - <<: *run-tox-step
      - <<: *save-cache-step

define: &all_jobs
  - docs
  - py38-core
  - py39-core
  - py310-core
  - py311-core
  - py312-core
  - py38-lint
  - py39-lint
  - py310-lint
  - py311-lint
  - py312-lint
  - py38-wheel
  - py39-wheel
  - py310-wheel
  - py311-wheel
  - py312-wheel
  - py311-windows-wheel
  - py312-windows-wheel

  py38-pyevm:
    <<: *common
    docker:
      - image: cimg/python:3.8
        environment:
          TOXENV: py38-pyevm
  py39-pyevm:
    <<: *common
    docker:
      - image: cimg/python:3.9
        environment:
          TOXENV: py39-pyevm
  py310-pyevm:
    <<: *common
    docker:
      - image: cimg/python:3.10
        environment:
          TOXENV: py310-pyevm
  py311-pyevm:
    <<: *common
    docker:
      - image: cimg/python:3.11
        environment:
          TOXENV: py311-pyevm

workflows:
  version: 2
  test:
<<<<<<< HEAD
    jobs:
      - docs
      - py38-core
      - py39-core
      - py310-core
      - py311-core
      - py38-lint
      - py39-lint
      - py310-lint
      - py311-lint
      - py38-wheel
      - py39-wheel
      - py310-wheel
      - py311-wheel
      - py311-wheel-windows
      - py38-pyevm
      - py39-pyevm
      - py310-pyevm
      - py311-pyevm
=======
    jobs: *all_jobs
  nightly:
    triggers:
      - schedule:
          # Weekdays 12:00p UTC
          cron: "0 12 * * 1,2,3,4,5"
          filters:
            branches:
              only:
                - main
    jobs: *all_jobs
>>>>>>> b87ee6a4
<|MERGE_RESOLUTION|>--- conflicted
+++ resolved
@@ -39,19 +39,12 @@
 orbs:
   win: circleci/windows@5.0.0
 
-<<<<<<< HEAD
-windows_steps: &windows_steps
-  executor:
-    name: win/default
-    shell: bash.exe
-  working_directory: C:\Users\circleci\project\eth-tester
-=======
 windows-wheel-steps:
   windows-wheel-setup: &windows-wheel-setup
     executor:
       name: win/default
       shell: bash.exe
-    working_directory: C:\Users\circleci\project\<REPO_NAME>
+    working_directory: C:\Users\circleci\project\eth-tester
     environment:
       TOXENV: windows-wheel
   restore-cache-step: &restore-cache-step
@@ -95,7 +88,6 @@
 docs: &docs
   docker:
     - image: common
->>>>>>> b87ee6a4
   steps:
     - run:
         name: install latexpdf dependencies
@@ -229,6 +221,37 @@
       - <<: *install-latest-python-step
       - <<: *run-tox-step
       - <<: *save-cache-step
+
+  py38-pyevm:
+    <<: *common
+    docker:
+      - image: cimg/python:3.8
+        environment:
+          TOXENV: py38-pyevm
+  py39-pyevm:
+    <<: *common
+    docker:
+      - image: cimg/python:3.9
+        environment:
+          TOXENV: py39-pyevm
+  py310-pyevm:
+    <<: *common
+    docker:
+      - image: cimg/python:3.10
+        environment:
+          TOXENV: py310-pyevm
+  py311-pyevm:
+    <<: *common
+    docker:
+      - image: cimg/python:3.11
+        environment:
+          TOXENV: py311-pyevm
+  py312-pyevm:
+    <<: *common
+    docker:
+      - image: cimg/python:3.12
+        environment:
+          TOXENV: py312-pyevm
 
 define: &all_jobs
   - docs
@@ -249,56 +272,15 @@
   - py312-wheel
   - py311-windows-wheel
   - py312-windows-wheel
-
-  py38-pyevm:
-    <<: *common
-    docker:
-      - image: cimg/python:3.8
-        environment:
-          TOXENV: py38-pyevm
-  py39-pyevm:
-    <<: *common
-    docker:
-      - image: cimg/python:3.9
-        environment:
-          TOXENV: py39-pyevm
-  py310-pyevm:
-    <<: *common
-    docker:
-      - image: cimg/python:3.10
-        environment:
-          TOXENV: py310-pyevm
-  py311-pyevm:
-    <<: *common
-    docker:
-      - image: cimg/python:3.11
-        environment:
-          TOXENV: py311-pyevm
+  - py38-pyevm
+  - py39-pyevm
+  - py310-pyevm
+  - py311-pyevm
+  - py312-pyevm
 
 workflows:
   version: 2
   test:
-<<<<<<< HEAD
-    jobs:
-      - docs
-      - py38-core
-      - py39-core
-      - py310-core
-      - py311-core
-      - py38-lint
-      - py39-lint
-      - py310-lint
-      - py311-lint
-      - py38-wheel
-      - py39-wheel
-      - py310-wheel
-      - py311-wheel
-      - py311-wheel-windows
-      - py38-pyevm
-      - py39-pyevm
-      - py310-pyevm
-      - py311-pyevm
-=======
     jobs: *all_jobs
   nightly:
     triggers:
@@ -309,5 +291,4 @@
             branches:
               only:
                 - main
-    jobs: *all_jobs
->>>>>>> b87ee6a4
+    jobs: *all_jobs